--- conflicted
+++ resolved
@@ -113,25 +113,8 @@
 
 		@Override
 		public FileBasedConfig openSystemConfig(Config parent, FS fs) {
-<<<<<<< HEAD
-			File configFile = fs.getGitSystemConfig();
-			if (configFile == null) {
-				return new FileBasedConfig(parent, null, fs) {
-					@Override
-					public void load() {
-						// empty, do not load
-					}
-
-					@Override
-					public boolean isOutdated() {
-						// regular class would bomb here
-						return false;
-					}
-				};
-=======
 			if (systemConfig == null) {
 				systemConfig = createSystemConfig(parent, fs);
->>>>>>> 0eea7368
 			}
 			return systemConfig;
 		}
