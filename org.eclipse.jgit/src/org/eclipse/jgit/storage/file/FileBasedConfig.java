/*
 * Copyright (C) 2009, Constantine Plotnikov <constantine.plotnikov@gmail.com>
 * Copyright (C) 2007, Dave Watson <dwatson@mimvista.com>
 * Copyright (C) 2009, Google Inc.
 * Copyright (C) 2009, JetBrains s.r.o.
 * Copyright (C) 2008-2009, Robin Rosenberg <robin.rosenberg@dewire.com>
 * Copyright (C) 2008, Shawn O. Pearce <spearce@spearce.org>
 * Copyright (C) 2008, Thad Hughes <thadh@thad.corp.google.com>
 * and other copyright owners as documented in the project's IP log.
 *
 * This program and the accompanying materials are made available
 * under the terms of the Eclipse Distribution License v1.0 which
 * accompanies this distribution, is reproduced below, and is
 * available at http://www.eclipse.org/org/documents/edl-v10.php
 *
 * All rights reserved.
 *
 * Redistribution and use in source and binary forms, with or
 * without modification, are permitted provided that the following
 * conditions are met:
 *
 * - Redistributions of source code must retain the above copyright
 *   notice, this list of conditions and the following disclaimer.
 *
 * - Redistributions in binary form must reproduce the above
 *   copyright notice, this list of conditions and the following
 *   disclaimer in the documentation and/or other materials provided
 *   with the distribution.
 *
 * - Neither the name of the Eclipse Foundation, Inc. nor the
 *   names of its contributors may be used to endorse or promote
 *   products derived from this software without specific prior
 *   written permission.
 *
 * THIS SOFTWARE IS PROVIDED BY THE COPYRIGHT HOLDERS AND
 * CONTRIBUTORS "AS IS" AND ANY EXPRESS OR IMPLIED WARRANTIES,
 * INCLUDING, BUT NOT LIMITED TO, THE IMPLIED WARRANTIES
 * OF MERCHANTABILITY AND FITNESS FOR A PARTICULAR PURPOSE
 * ARE DISCLAIMED. IN NO EVENT SHALL THE COPYRIGHT OWNER OR
 * CONTRIBUTORS BE LIABLE FOR ANY DIRECT, INDIRECT, INCIDENTAL,
 * SPECIAL, EXEMPLARY, OR CONSEQUENTIAL DAMAGES (INCLUDING, BUT
 * NOT LIMITED TO, PROCUREMENT OF SUBSTITUTE GOODS OR SERVICES;
 * LOSS OF USE, DATA, OR PROFITS; OR BUSINESS INTERRUPTION) HOWEVER
 * CAUSED AND ON ANY THEORY OF LIABILITY, WHETHER IN CONTRACT,
 * STRICT LIABILITY, OR TORT (INCLUDING NEGLIGENCE OR OTHERWISE)
 * ARISING IN ANY WAY OUT OF THE USE OF THIS SOFTWARE, EVEN IF
 * ADVISED OF THE POSSIBILITY OF SUCH DAMAGE.
 */

package org.eclipse.jgit.storage.file;

import static org.eclipse.jgit.lib.Constants.CHARSET;

import java.io.ByteArrayOutputStream;
import java.io.File;
import java.io.FileNotFoundException;
import java.io.IOException;
import java.text.MessageFormat;

import org.eclipse.jgit.annotations.Nullable;
import org.eclipse.jgit.errors.ConfigInvalidException;
import org.eclipse.jgit.errors.LockFailedException;
import org.eclipse.jgit.internal.JGitText;
import org.eclipse.jgit.internal.storage.file.FileSnapshot;
import org.eclipse.jgit.internal.storage.file.LockFile;
import org.eclipse.jgit.lib.Config;
import org.eclipse.jgit.lib.Constants;
import org.eclipse.jgit.lib.ObjectId;
import org.eclipse.jgit.lib.StoredConfig;
import org.eclipse.jgit.util.FS;
import org.eclipse.jgit.util.FileUtils;
import org.eclipse.jgit.util.IO;
import org.eclipse.jgit.util.RawParseUtils;
import org.slf4j.Logger;
import org.slf4j.LoggerFactory;

/**
 * The configuration file that is stored in the file of the file system.
 */
public class FileBasedConfig extends StoredConfig {
	private final static Logger LOG = LoggerFactory
			.getLogger(FileBasedConfig.class);

	private final File configFile;

	private final FS fs;

	private boolean utf8Bom;

	private volatile FileSnapshot snapshot;

	private volatile ObjectId hash;

	/**
	 * Create a configuration with no default fallback.
	 *
	 * @param cfgLocation
	 *            the location of the configuration file on the file system
	 * @param fs
	 *            the file system abstraction which will be necessary to perform
	 *            certain file system operations.
	 */
	public FileBasedConfig(File cfgLocation, FS fs) {
		this(null, cfgLocation, fs);
	}

	/**
	 * The constructor
	 *
	 * @param base
	 *            the base configuration file
	 * @param cfgLocation
	 *            the location of the configuration file on the file system
	 * @param fs
	 *            the file system abstraction which will be necessary to perform
	 *            certain file system operations.
	 */
	public FileBasedConfig(Config base, File cfgLocation, FS fs) {
		super(base);
		configFile = cfgLocation;
		this.fs = fs;
		this.snapshot = FileSnapshot.DIRTY;
		this.hash = ObjectId.zeroId();
	}

	/** {@inheritDoc} */
	@Override
	protected boolean notifyUponTransientChanges() {
		// we will notify listeners upon save()
		return false;
	}

	/**
	 * Get location of the configuration file on disk
	 *
	 * @return location of the configuration file on disk
	 */
	public final File getFile() {
		return configFile;
	}

	/**
	 * {@inheritDoc}
	 * <p>
	 * Load the configuration as a Git text style configuration file.
	 * <p>
	 * If the file does not exist, this configuration is cleared, and thus
	 * behaves the same as though the file exists, but is empty.
	 */
	@Override
	public void load() throws IOException, ConfigInvalidException {
<<<<<<< HEAD
		final FileSnapshot oldSnapshot = snapshot;
		final FileSnapshot newSnapshot = FileSnapshot.save(getFile());
		try {
			final byte[] in = IO.readFully(getFile());
			final ObjectId newHash = hash(in);
			if (hash.equals(newHash)) {
				if (oldSnapshot.equals(newSnapshot))
					oldSnapshot.setClean(newSnapshot);
				else
					snapshot = newSnapshot;
			} else {
				final String decoded;
				if (isUtf8(in)) {
					decoded = RawParseUtils.decode(CHARSET,
							in, 3, in.length);
					utf8Bom = true;
=======
		final int maxStaleRetries = 5;
		int retries = 0;
		while (true) {
			final FileSnapshot oldSnapshot = snapshot;
			final FileSnapshot newSnapshot = FileSnapshot.save(getFile());
			try {
				final byte[] in = IO.readFully(getFile());
				final ObjectId newHash = hash(in);
				if (hash.equals(newHash)) {
					if (oldSnapshot.equals(newSnapshot)) {
						oldSnapshot.setClean(newSnapshot);
					} else {
						snapshot = newSnapshot;
					}
>>>>>>> 9bdbb063
				} else {
					final String decoded;
					if (isUtf8(in)) {
						decoded = RawParseUtils.decode(
								RawParseUtils.UTF8_CHARSET, in, 3, in.length);
						utf8Bom = true;
					} else {
						decoded = RawParseUtils.decode(in);
					}
					fromText(decoded);
					snapshot = newSnapshot;
					hash = newHash;
				}
				return;
			} catch (FileNotFoundException noFile) {
				if (configFile.exists()) {
					throw noFile;
				}
				clear();
				snapshot = newSnapshot;
				return;
			} catch (IOException e) {
				if (FileUtils.isStaleFileHandle(e)
						&& retries < maxStaleRetries) {
					if (LOG.isDebugEnabled()) {
						LOG.debug(MessageFormat.format(
								JGitText.get().configHandleIsStale,
								Integer.valueOf(retries)), e);
					}
					retries++;
					continue;
				}
				throw new IOException(MessageFormat
						.format(JGitText.get().cannotReadFile, getFile()), e);
			} catch (ConfigInvalidException e) {
				throw new ConfigInvalidException(MessageFormat
						.format(JGitText.get().cannotReadFile, getFile()), e);
			}
		}
	}

	/**
	 * {@inheritDoc}
	 * <p>
	 * Save the configuration as a Git text style configuration file.
	 * <p>
	 * <b>Warning:</b> Although this method uses the traditional Git file
	 * locking approach to protect against concurrent writes of the
	 * configuration file, it does not ensure that the file has not been
	 * modified since the last read, which means updates performed by other
	 * objects accessing the same backing file may be lost.
	 */
	@Override
	public void save() throws IOException {
		final byte[] out;
		final String text = toText();
		if (utf8Bom) {
			final ByteArrayOutputStream bos = new ByteArrayOutputStream();
			bos.write(0xEF);
			bos.write(0xBB);
			bos.write(0xBF);
			bos.write(text.getBytes(CHARSET));
			out = bos.toByteArray();
		} else {
			out = Constants.encode(text);
		}

		final LockFile lf = new LockFile(getFile());
		if (!lf.lock())
			throw new LockFailedException(getFile());
		try {
			lf.setNeedSnapshot(true);
			lf.write(out);
			if (!lf.commit())
				throw new IOException(MessageFormat.format(JGitText.get().cannotCommitWriteTo, getFile()));
		} finally {
			lf.unlock();
		}
		snapshot = lf.getCommitSnapshot();
		hash = hash(out);
		// notify the listeners
		fireConfigChangedEvent();
	}

	/** {@inheritDoc} */
	@Override
	public void clear() {
		hash = hash(new byte[0]);
		super.clear();
	}

	private static ObjectId hash(final byte[] rawText) {
		return ObjectId.fromRaw(Constants.newMessageDigest().digest(rawText));
	}

	/** {@inheritDoc} */
	@SuppressWarnings("nls")
	@Override
	public String toString() {
		return getClass().getSimpleName() + "[" + getFile().getPath() + "]";
	}

	/**
	 * Whether the currently loaded configuration file is outdated
	 *
	 * @return returns true if the currently loaded configuration file is older
	 *         than the file on disk
	 */
	public boolean isOutdated() {
		return snapshot.isModified(getFile());
	}

	/**
	 * {@inheritDoc}
	 *
	 * @since 4.10
	 */
	@Override
	@Nullable
	protected byte[] readIncludedConfig(String relPath)
			throws ConfigInvalidException {
		final File file;
		if (relPath.startsWith("~/")) { //$NON-NLS-1$
			file = fs.resolve(fs.userHome(), relPath.substring(2));
		} else {
			file = fs.resolve(configFile.getParentFile(), relPath);
		}

		if (!file.exists()) {
			return null;
		}

		try {
			return IO.readFully(file);
		} catch (IOException ioe) {
			throw new ConfigInvalidException(MessageFormat
					.format(JGitText.get().cannotReadFile, relPath), ioe);
		}
	}
}<|MERGE_RESOLUTION|>--- conflicted
+++ resolved
@@ -149,24 +149,6 @@
 	 */
 	@Override
 	public void load() throws IOException, ConfigInvalidException {
-<<<<<<< HEAD
-		final FileSnapshot oldSnapshot = snapshot;
-		final FileSnapshot newSnapshot = FileSnapshot.save(getFile());
-		try {
-			final byte[] in = IO.readFully(getFile());
-			final ObjectId newHash = hash(in);
-			if (hash.equals(newHash)) {
-				if (oldSnapshot.equals(newSnapshot))
-					oldSnapshot.setClean(newSnapshot);
-				else
-					snapshot = newSnapshot;
-			} else {
-				final String decoded;
-				if (isUtf8(in)) {
-					decoded = RawParseUtils.decode(CHARSET,
-							in, 3, in.length);
-					utf8Bom = true;
-=======
 		final int maxStaleRetries = 5;
 		int retries = 0;
 		while (true) {
@@ -181,12 +163,11 @@
 					} else {
 						snapshot = newSnapshot;
 					}
->>>>>>> 9bdbb063
 				} else {
 					final String decoded;
 					if (isUtf8(in)) {
-						decoded = RawParseUtils.decode(
-								RawParseUtils.UTF8_CHARSET, in, 3, in.length);
+						decoded = RawParseUtils.decode(CHARSET,
+								in, 3, in.length);
 						utf8Bom = true;
 					} else {
 						decoded = RawParseUtils.decode(in);
