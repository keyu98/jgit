/*
 * Copyright (C) 2009, The Android Open Source Project
 * Copyright (C) 2009, Shawn O. Pearce <spearce@spearce.org>
 * Copyright (C) 2018, David Pursehouse <david.pursehouse@gmail.com>
 * and other copyright owners as documented in the project's IP log.
 *
 * This program and the accompanying materials are made available
 * under the terms of the Eclipse Distribution License v1.0 which
 * accompanies this distribution, is reproduced below, and is
 * available at http://www.eclipse.org/org/documents/edl-v10.php
 *
 * All rights reserved.
 *
 * Redistribution and use in source and binary forms, with or
 * without modification, are permitted provided that the following
 * conditions are met:
 *
 * - Redistributions of source code must retain the above copyright
 *   notice, this list of conditions and the following disclaimer.
 *
 * - Redistributions in binary form must reproduce the above
 *   copyright notice, this list of conditions and the following
 *   disclaimer in the documentation and/or other materials provided
 *   with the distribution.
 *
 * - Neither the name of the Eclipse Foundation, Inc. nor the
 *   names of its contributors may be used to endorse or promote
 *   products derived from this software without specific prior
 *   written permission.
 *
 * THIS SOFTWARE IS PROVIDED BY THE COPYRIGHT HOLDERS AND
 * CONTRIBUTORS "AS IS" AND ANY EXPRESS OR IMPLIED WARRANTIES,
 * INCLUDING, BUT NOT LIMITED TO, THE IMPLIED WARRANTIES
 * OF MERCHANTABILITY AND FITNESS FOR A PARTICULAR PURPOSE
 * ARE DISCLAIMED. IN NO EVENT SHALL THE COPYRIGHT OWNER OR
 * CONTRIBUTORS BE LIABLE FOR ANY DIRECT, INDIRECT, INCIDENTAL,
 * SPECIAL, EXEMPLARY, OR CONSEQUENTIAL DAMAGES (INCLUDING, BUT
 * NOT LIMITED TO, PROCUREMENT OF SUBSTITUTE GOODS OR SERVICES;
 * LOSS OF USE, DATA, OR PROFITS; OR BUSINESS INTERRUPTION) HOWEVER
 * CAUSED AND ON ANY THEORY OF LIABILITY, WHETHER IN CONTRACT,
 * STRICT LIABILITY, OR TORT (INCLUDING NEGLIGENCE OR OTHERWISE)
 * ARISING IN ANY WAY OUT OF THE USE OF THIS SOFTWARE, EVEN IF
 * ADVISED OF THE POSSIBILITY OF SUCH DAMAGE.
 */

package org.eclipse.jgit.lib;

import static org.eclipse.jgit.lib.Constants.OBJECT_ID_LENGTH;

import java.io.IOException;
import java.io.InputStream;
import java.io.OutputStream;

import org.eclipse.jgit.annotations.NonNull;
import org.eclipse.jgit.annotations.Nullable;
import org.eclipse.jgit.util.IO;

/**
 * Helper to serialize {@link ObjectId} instances. {@link ObjectId} is already
 * serializable, but this class provides methods to handle null and non-null
 * instances.
 *
 * @since 4.11
 */
public class ObjectIdSerializer {
	/*
	 * Marker to indicate a null ObjectId instance.
	 */
	private static final byte NULL_MARKER = 0;

	/*
	 * Marker to indicate a non-null ObjectId instance.
	 */
	private static final byte NON_NULL_MARKER = 1;

	/**
	 * Write a possibly null {@link ObjectId} to the stream, using markers to
	 * differentiate null and non-null instances.
	 *
	 * <p>
	 * If the id is non-null, writes a {@link #NON_NULL_MARKER} followed by the
	 * id's words. If it is null, writes a {@link #NULL_MARKER} and nothing
	 * else.
	 *
	 * @param out
	 *            the output stream
	 * @param id
	 *            the object id to serialize; may be null
	 * @throws IOException
	 *             the stream writing failed
	 */
	public static void write(OutputStream out, @Nullable AnyObjectId id)
			throws IOException {
		if (id != null) {
			out.write(NON_NULL_MARKER);
			writeWithoutMarker(out, id);
		} else {
			out.write(NULL_MARKER);
		}
	}

	/**
	 * Write a non-null {@link ObjectId} to the stream.
	 *
	 * @param out
	 *            the output stream
	 * @param id
	 *            the object id to serialize; never null
	 * @throws IOException
	 *             the stream writing failed
<<<<<<< HEAD
	 * @since 5.0
=======
	 * @since 4.11
>>>>>>> a263bb11
	 */
	public static void writeWithoutMarker(OutputStream out, @NonNull AnyObjectId id)
			throws IOException {
		id.copyRawTo(out);
	}

	/**
	 * Read a possibly null {@link ObjectId} from the stream.
	 *
	 * Reads the first byte of the stream, which is expected to be either
	 * {@link #NON_NULL_MARKER} or {@link #NULL_MARKER}.
	 *
	 * @param in
	 *            the input stream
	 * @return the object id, or null
	 * @throws IOException
	 *             there was an error reading the stream
	 */
	@Nullable
	public static ObjectId read(InputStream in) throws IOException {
		byte marker = (byte) in.read();
		switch (marker) {
		case NULL_MARKER:
			return null;
		case NON_NULL_MARKER:
			return readWithoutMarker(in);
		default:
			throw new IOException("Invalid flag before ObjectId: " + marker); //$NON-NLS-1$
		}
	}

	/**
	 * Read a non-null {@link ObjectId} from the stream.
	 *
	 * @param in
	 *            the input stream
	 * @return the object id; never null
	 * @throws IOException
	 *             there was an error reading the stream
<<<<<<< HEAD
	 * @since 5.0
=======
	 * @since 4.11
>>>>>>> a263bb11
	 */
	@NonNull
	public static ObjectId readWithoutMarker(InputStream in) throws IOException {
		final byte[] b = new byte[OBJECT_ID_LENGTH];
		IO.readFully(in, b, 0, OBJECT_ID_LENGTH);
		return ObjectId.fromRaw(b);
	}

	private ObjectIdSerializer() {
	}
}<|MERGE_RESOLUTION|>--- conflicted
+++ resolved
@@ -108,11 +108,7 @@
 	 *            the object id to serialize; never null
 	 * @throws IOException
 	 *             the stream writing failed
-<<<<<<< HEAD
-	 * @since 5.0
-=======
 	 * @since 4.11
->>>>>>> a263bb11
 	 */
 	public static void writeWithoutMarker(OutputStream out, @NonNull AnyObjectId id)
 			throws IOException {
@@ -152,11 +148,7 @@
 	 * @return the object id; never null
 	 * @throws IOException
 	 *             there was an error reading the stream
-<<<<<<< HEAD
-	 * @since 5.0
-=======
 	 * @since 4.11
->>>>>>> a263bb11
 	 */
 	@NonNull
 	public static ObjectId readWithoutMarker(InputStream in) throws IOException {
