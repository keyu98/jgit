/*
 * Copyright (C) 2010, Mathias Kinzler <mathias.kinzler@sap.com>
 * Copyright (C) 2009, Constantine Plotnikov <constantine.plotnikov@gmail.com>
 * Copyright (C) 2007, Dave Watson <dwatson@mimvista.com>
 * Copyright (C) 2008-2010, Google Inc.
 * Copyright (C) 2009, Google, Inc.
 * Copyright (C) 2009, JetBrains s.r.o.
 * Copyright (C) 2007-2008, Robin Rosenberg <robin.rosenberg@dewire.com>
 * Copyright (C) 2006-2008, Shawn O. Pearce <spearce@spearce.org>
 * Copyright (C) 2008, Thad Hughes <thadh@thad.corp.google.com>
 * and other copyright owners as documented in the project's IP log.
 *
 * This program and the accompanying materials are made available
 * under the terms of the Eclipse Distribution License v1.0 which
 * accompanies this distribution, is reproduced below, and is
 * available at http://www.eclipse.org/org/documents/edl-v10.php
 *
 * All rights reserved.
 *
 * Redistribution and use in source and binary forms, with or
 * without modification, are permitted provided that the following
 * conditions are met:
 *
 * - Redistributions of source code must retain the above copyright
 *   notice, this list of conditions and the following disclaimer.
 *
 * - Redistributions in binary form must reproduce the above
 *   copyright notice, this list of conditions and the following
 *   disclaimer in the documentation and/or other materials provided
 *   with the distribution.
 *
 * - Neither the name of the Eclipse Foundation, Inc. nor the
 *   names of its contributors may be used to endorse or promote
 *   products derived from this software without specific prior
 *   written permission.
 *
 * THIS SOFTWARE IS PROVIDED BY THE COPYRIGHT HOLDERS AND
 * CONTRIBUTORS "AS IS" AND ANY EXPRESS OR IMPLIED WARRANTIES,
 * INCLUDING, BUT NOT LIMITED TO, THE IMPLIED WARRANTIES
 * OF MERCHANTABILITY AND FITNESS FOR A PARTICULAR PURPOSE
 * ARE DISCLAIMED. IN NO EVENT SHALL THE COPYRIGHT OWNER OR
 * CONTRIBUTORS BE LIABLE FOR ANY DIRECT, INDIRECT, INCIDENTAL,
 * SPECIAL, EXEMPLARY, OR CONSEQUENTIAL DAMAGES (INCLUDING, BUT
 * NOT LIMITED TO, PROCUREMENT OF SUBSTITUTE GOODS OR SERVICES;
 * LOSS OF USE, DATA, OR PROFITS; OR BUSINESS INTERRUPTION) HOWEVER
 * CAUSED AND ON ANY THEORY OF LIABILITY, WHETHER IN CONTRACT,
 * STRICT LIABILITY, OR TORT (INCLUDING NEGLIGENCE OR OTHERWISE)
 * ARISING IN ANY WAY OUT OF THE USE OF THIS SOFTWARE, EVEN IF
 * ADVISED OF THE POSSIBILITY OF SUCH DAMAGE.
 */

package org.eclipse.jgit.lib;

import java.io.File;
import java.io.FileNotFoundException;
import java.io.IOException;
import java.text.MessageFormat;
import java.util.ArrayList;
import java.util.Collections;
import java.util.List;
import java.util.Set;
import java.util.concurrent.TimeUnit;
import java.util.concurrent.atomic.AtomicReference;
import java.util.regex.Matcher;
import java.util.regex.Pattern;

import org.eclipse.jgit.errors.ConfigInvalidException;
import org.eclipse.jgit.events.ConfigChangedEvent;
import org.eclipse.jgit.events.ConfigChangedListener;
import org.eclipse.jgit.events.ListenerHandle;
import org.eclipse.jgit.events.ListenerList;
import org.eclipse.jgit.internal.JGitText;
import org.eclipse.jgit.util.IO;
import org.eclipse.jgit.util.RawParseUtils;
import org.eclipse.jgit.util.StringUtils;


/**
 * Git style {@code .config}, {@code .gitconfig}, {@code .gitmodules} file.
 */
public class Config {
	private static final String[] EMPTY_STRING_ARRAY = {};
	private static final long KiB = 1024;
	private static final long MiB = 1024 * KiB;
	private static final long GiB = 1024 * MiB;
	private static final int MAX_DEPTH = 10;

	/** the change listeners */
	private final ListenerList listeners = new ListenerList();

	/**
	 * Immutable current state of the configuration data.
	 * <p>
	 * This state is copy-on-write. It should always contain an immutable list
	 * of the configuration keys/values.
	 */
	private final AtomicReference<ConfigSnapshot> state;

	private final Config baseConfig;

	/**
	 * Magic value indicating a missing entry.
	 * <p>
	 * This value is tested for reference equality in some contexts, so we
	 * must ensure it is a special copy of the empty string.  It also must
	 * be treated like the empty string.
	 */
	private static final String MAGIC_EMPTY_VALUE = new String();

	/** Create a configuration with no default fallback. */
	public Config() {
		this(null);
	}

	/**
	 * Create an empty configuration with a fallback for missing keys.
	 *
	 * @param defaultConfig
	 *            the base configuration to be consulted when a key is missing
	 *            from this configuration instance.
	 */
	public Config(Config defaultConfig) {
		baseConfig = defaultConfig;
		state = new AtomicReference<ConfigSnapshot>(newState());
	}

	/**
	 * Escape the value before saving
	 *
	 * @param x
	 *            the value to escape
	 * @return the escaped value
	 */
	private static String escapeValue(final String x) {
		boolean inquote = false;
		int lineStart = 0;
		final StringBuilder r = new StringBuilder(x.length());
		for (int k = 0; k < x.length(); k++) {
			final char c = x.charAt(k);
			switch (c) {
			case '\n':
				if (inquote) {
					r.append('"');
					inquote = false;
				}
				r.append("\\n\\\n"); //$NON-NLS-1$
				lineStart = r.length();
				break;

			case '\t':
				r.append("\\t"); //$NON-NLS-1$
				break;

			case '\b':
				r.append("\\b"); //$NON-NLS-1$
				break;

			case '\\':
				r.append("\\\\"); //$NON-NLS-1$
				break;

			case '"':
				r.append("\\\""); //$NON-NLS-1$
				break;

			case ';':
			case '#':
				if (!inquote) {
					r.insert(lineStart, '"');
					inquote = true;
				}
				r.append(c);
				break;

			case ' ':
				if (!inquote && r.length() > 0
						&& r.charAt(r.length() - 1) == ' ') {
					r.insert(lineStart, '"');
					inquote = true;
				}
				r.append(' ');
				break;

			default:
				r.append(c);
				break;
			}
		}
		if (inquote) {
			r.append('"');
		}
		return r.toString();
	}

	/**
	 * Obtain an integer value from the configuration.
	 *
	 * @param section
	 *            section the key is grouped within.
	 * @param name
	 *            name of the key to get.
	 * @param defaultValue
	 *            default value to return if no value was present.
	 * @return an integer value from the configuration, or defaultValue.
	 */
	public int getInt(final String section, final String name,
			final int defaultValue) {
		return getInt(section, null, name, defaultValue);
	}

	/**
	 * Obtain an integer value from the configuration.
	 *
	 * @param section
	 *            section the key is grouped within.
	 * @param subsection
	 *            subsection name, such a remote or branch name.
	 * @param name
	 *            name of the key to get.
	 * @param defaultValue
	 *            default value to return if no value was present.
	 * @return an integer value from the configuration, or defaultValue.
	 */
	public int getInt(final String section, String subsection,
			final String name, final int defaultValue) {
		final long val = getLong(section, subsection, name, defaultValue);
		if (Integer.MIN_VALUE <= val && val <= Integer.MAX_VALUE)
			return (int) val;
		throw new IllegalArgumentException(MessageFormat.format(JGitText.get().integerValueOutOfRange
				, section, name));
	}

	/**
	 * Obtain an integer value from the configuration.
	 *
	 * @param section
	 *            section the key is grouped within.
	 * @param name
	 *            name of the key to get.
	 * @param defaultValue
	 *            default value to return if no value was present.
	 * @return an integer value from the configuration, or defaultValue.
	 */
	public long getLong(String section, String name, long defaultValue) {
		return getLong(section, null, name, defaultValue);
	}

	/**
	 * Obtain an integer value from the configuration.
	 *
	 * @param section
	 *            section the key is grouped within.
	 * @param subsection
	 *            subsection name, such a remote or branch name.
	 * @param name
	 *            name of the key to get.
	 * @param defaultValue
	 *            default value to return if no value was present.
	 * @return an integer value from the configuration, or defaultValue.
	 */
	public long getLong(final String section, String subsection,
			final String name, final long defaultValue) {
		final String str = getString(section, subsection, name);
		if (str == null)
			return defaultValue;

		String n = str.trim();
		if (n.length() == 0)
			return defaultValue;

		long mul = 1;
		switch (StringUtils.toLowerCase(n.charAt(n.length() - 1))) {
		case 'g':
			mul = GiB;
			break;
		case 'm':
			mul = MiB;
			break;
		case 'k':
			mul = KiB;
			break;
		}
		if (mul > 1)
			n = n.substring(0, n.length() - 1).trim();
		if (n.length() == 0)
			return defaultValue;

		try {
			return mul * Long.parseLong(n);
		} catch (NumberFormatException nfe) {
			throw new IllegalArgumentException(MessageFormat.format(JGitText.get().invalidIntegerValue
					, section, name, str));
		}
	}

	/**
	 * Get a boolean value from the git config
	 *
	 * @param section
	 *            section the key is grouped within.
	 * @param name
	 *            name of the key to get.
	 * @param defaultValue
	 *            default value to return if no value was present.
	 * @return true if any value or defaultValue is true, false for missing or
	 *         explicit false
	 */
	public boolean getBoolean(final String section, final String name,
			final boolean defaultValue) {
		return getBoolean(section, null, name, defaultValue);
	}

	/**
	 * Get a boolean value from the git config
	 *
	 * @param section
	 *            section the key is grouped within.
	 * @param subsection
	 *            subsection name, such a remote or branch name.
	 * @param name
	 *            name of the key to get.
	 * @param defaultValue
	 *            default value to return if no value was present.
	 * @return true if any value or defaultValue is true, false for missing or
	 *         explicit false
	 */
	public boolean getBoolean(final String section, String subsection,
			final String name, final boolean defaultValue) {
		String n = getRawString(section, subsection, name);
		if (n == null)
			return defaultValue;
		if (MAGIC_EMPTY_VALUE == n)
			return true;
		try {
			return StringUtils.toBoolean(n);
		} catch (IllegalArgumentException err) {
			throw new IllegalArgumentException(MessageFormat.format(JGitText.get().invalidBooleanValue
					, section, name, n));
		}
	}

	/**
	 * Parse an enumeration from the configuration.
	 *
	 * @param <T>
	 *            type of the enumeration object.
	 * @param section
	 *            section the key is grouped within.
	 * @param subsection
	 *            subsection name, such a remote or branch name.
	 * @param name
	 *            name of the key to get.
	 * @param defaultValue
	 *            default value to return if no value was present.
	 * @return the selected enumeration value, or {@code defaultValue}.
	 */
	public <T extends Enum<?>> T getEnum(final String section,
			final String subsection, final String name, final T defaultValue) {
		final T[] all = allValuesOf(defaultValue);
		return getEnum(all, section, subsection, name, defaultValue);
	}

	@SuppressWarnings("unchecked")
	private static <T> T[] allValuesOf(final T value) {
		try {
			return (T[]) value.getClass().getMethod("values").invoke(null); //$NON-NLS-1$
		} catch (Exception err) {
			String typeName = value.getClass().getName();
			String msg = MessageFormat.format(
					JGitText.get().enumValuesNotAvailable, typeName);
			throw new IllegalArgumentException(msg, err);
		}
	}

	/**
	 * Parse an enumeration from the configuration.
	 *
	 * @param <T>
	 *            type of the enumeration object.
	 * @param all
	 *            all possible values in the enumeration which should be
	 *            recognized. Typically {@code EnumType.values()}.
	 * @param section
	 *            section the key is grouped within.
	 * @param subsection
	 *            subsection name, such a remote or branch name.
	 * @param name
	 *            name of the key to get.
	 * @param defaultValue
	 *            default value to return if no value was present.
	 * @return the selected enumeration value, or {@code defaultValue}.
	 */
	public <T extends Enum<?>> T getEnum(final T[] all, final String section,
			final String subsection, final String name, final T defaultValue) {
		String value = getString(section, subsection, name);
		if (value == null)
			return defaultValue;

		if (all[0] instanceof ConfigEnum) {
			for (T t : all) {
				if (((ConfigEnum) t).matchConfigValue(value))
					return t;
			}
		}

		String n = value.replace(' ', '_');

		// Because of c98abc9c0586c73ef7df4172644b7dd21c979e9d being used in
		// the real world before its breakage was fully understood, we must
		// also accept '-' as though it were ' '.
		n = n.replace('-', '_');

		T trueState = null;
		T falseState = null;
		for (T e : all) {
			if (StringUtils.equalsIgnoreCase(e.name(), n))
				return e;
			else if (StringUtils.equalsIgnoreCase(e.name(), "TRUE")) //$NON-NLS-1$
				trueState = e;
			else if (StringUtils.equalsIgnoreCase(e.name(), "FALSE")) //$NON-NLS-1$
				falseState = e;
		}

		// This is an odd little fallback. C Git sometimes allows boolean
		// values in a tri-state with other things. If we have both a true
		// and a false value in our enumeration, assume its one of those.
		//
		if (trueState != null && falseState != null) {
			try {
				return StringUtils.toBoolean(n) ? trueState : falseState;
			} catch (IllegalArgumentException err) {
				// Fall through and use our custom error below.
			}
		}

		if (subsection != null)
			throw new IllegalArgumentException(MessageFormat.format(
					JGitText.get().enumValueNotSupported3, section, subsection,
					name, value));
		else
			throw new IllegalArgumentException(
					MessageFormat.format(JGitText.get().enumValueNotSupported2,
							section, name, value));
	}

	/**
	 * Get string value or null if not found.
	 *
	 * @param section
	 *            the section
	 * @param subsection
	 *            the subsection for the value
	 * @param name
	 *            the key name
	 * @return a String value from the config, <code>null</code> if not found
	 */
	public String getString(final String section, String subsection,
			final String name) {
		return getRawString(section, subsection, name);
	}

	/**
	 * Get a list of string values
	 * <p>
	 * If this instance was created with a base, the base's values are returned
	 * first (if any).
	 *
	 * @param section
	 *            the section
	 * @param subsection
	 *            the subsection for the value
	 * @param name
	 *            the key name
	 * @return array of zero or more values from the configuration.
	 */
	public String[] getStringList(final String section, String subsection,
			final String name) {
		String[] base;
		if (baseConfig != null)
			base = baseConfig.getStringList(section, subsection, name);
		else
			base = EMPTY_STRING_ARRAY;

		String[] self = getRawStringList(section, subsection, name);
		if (self == null)
			return base;
		if (base.length == 0)
			return self;
		String[] res = new String[base.length + self.length];
		int n = base.length;
		System.arraycopy(base, 0, res, 0, n);
		System.arraycopy(self, 0, res, n, self.length);
		return res;
	}

	/**
	 * Parse a numerical time unit, such as "1 minute", from the configuration.
	 *
	 * @param section
	 *            section the key is in.
	 * @param subsection
	 *            subsection the key is in, or null if not in a subsection.
	 * @param name
	 *            the key name.
	 * @param defaultValue
	 *            default value to return if no value was present.
	 * @param wantUnit
	 *            the units of {@code defaultValue} and the return value, as
	 *            well as the units to assume if the value does not contain an
	 *            indication of the units.
	 * @return the value, or {@code defaultValue} if not set, expressed in
	 *         {@code units}.
<<<<<<< HEAD
	 * @since 4.5
=======
	 * @since 4.4
>>>>>>> ceaadf8f
	 */
	public long getTimeUnit(String section, String subsection, String name,
			long defaultValue, TimeUnit wantUnit) {
		String valueString = getString(section, subsection, name);

		if (valueString == null) {
			return defaultValue;
		}

		String s = valueString.trim();
		if (s.length() == 0) {
			return defaultValue;
		}

		if (s.startsWith("-")/* negative */) { //$NON-NLS-1$
			throw notTimeUnit(section, subsection, name, valueString);
		}

		Matcher m = Pattern.compile("^(0|[1-9][0-9]*)\\s*(.*)$") //$NON-NLS-1$
				.matcher(valueString);
		if (!m.matches()) {
			return defaultValue;
		}

		String digits = m.group(1);
		String unitName = m.group(2).trim();

		TimeUnit inputUnit;
		int inputMul;

		if (unitName.isEmpty()) {
			inputUnit = wantUnit;
			inputMul = 1;

		} else if (match(unitName, "ms", "milliseconds")) { //$NON-NLS-1$ //$NON-NLS-2$
			inputUnit = TimeUnit.MILLISECONDS;
			inputMul = 1;

		} else if (match(unitName, "s", "sec", "second", "seconds")) { //$NON-NLS-1$ //$NON-NLS-2$ //$NON-NLS-3$ //$NON-NLS-4$
			inputUnit = TimeUnit.SECONDS;
			inputMul = 1;

		} else if (match(unitName, "m", "min", "minute", "minutes")) { //$NON-NLS-1$ //$NON-NLS-2$ //$NON-NLS-3$ //$NON-NLS-4$
			inputUnit = TimeUnit.MINUTES;
			inputMul = 1;

		} else if (match(unitName, "h", "hr", "hour", "hours")) { //$NON-NLS-1$ //$NON-NLS-2$ //$NON-NLS-3$ //$NON-NLS-4$
			inputUnit = TimeUnit.HOURS;
			inputMul = 1;

		} else if (match(unitName, "d", "day", "days")) { //$NON-NLS-1$ //$NON-NLS-2$ //$NON-NLS-3$
			inputUnit = TimeUnit.DAYS;
			inputMul = 1;

		} else if (match(unitName, "w", "week", "weeks")) { //$NON-NLS-1$ //$NON-NLS-2$ //$NON-NLS-3$
			inputUnit = TimeUnit.DAYS;
			inputMul = 7;

		} else if (match(unitName, "mon", "month", "months")) { //$NON-NLS-1$ //$NON-NLS-2$ //$NON-NLS-3$
			inputUnit = TimeUnit.DAYS;
			inputMul = 30;

		} else if (match(unitName, "y", "year", "years")) { //$NON-NLS-1$ //$NON-NLS-2$ //$NON-NLS-3$
			inputUnit = TimeUnit.DAYS;
			inputMul = 365;

		} else {
			throw notTimeUnit(section, subsection, name, valueString);
		}

		try {
			return wantUnit.convert(Long.parseLong(digits) * inputMul,
					inputUnit);
		} catch (NumberFormatException nfe) {
			throw notTimeUnit(section, subsection, unitName, valueString);
		}
	}

	private static boolean match(final String a, final String... cases) {
		for (final String b : cases) {
			if (b != null && b.equalsIgnoreCase(a)) {
				return true;
			}
		}
		return false;
	}

	private IllegalArgumentException notTimeUnit(String section,
			String subsection, String name, String valueString) {
		if (subsection != null) {
			return new IllegalArgumentException(
					MessageFormat.format(JGitText.get().invalidTimeUnitValue3,
							section, subsection, name, valueString));
		}
		return new IllegalArgumentException(
				MessageFormat.format(JGitText.get().invalidTimeUnitValue2,
						section, name, valueString));
	}

	/**
	 * @param section
	 *            section to search for.
	 * @return set of all subsections of specified section within this
	 *         configuration and its base configuration; may be empty if no
	 *         subsection exists. The set's iterator returns sections in the
	 *         order they are declared by the configuration starting from this
	 *         instance and progressing through the base.
	 */
	public Set<String> getSubsections(final String section) {
		return getState().getSubsections(section);
	}

	/**
	 * @return the sections defined in this {@link Config}. The set's iterator
	 *         returns sections in the order they are declared by the
	 *         configuration starting from this instance and progressing through
	 *         the base.
	 */
	public Set<String> getSections() {
		return getState().getSections();
	}

	/**
	 * @param section
	 *            the section
	 * @return the list of names defined for this section
	 */
	public Set<String> getNames(String section) {
		return getNames(section, null);
	}

	/**
	 * @param section
	 *            the section
	 * @param subsection
	 *            the subsection
	 * @return the list of names defined for this subsection
	 */
	public Set<String> getNames(String section, String subsection) {
		return getState().getNames(section, subsection);
	}

	/**
	 * @param section
	 *            the section
	 * @param recursive
	 *            if {@code true} recursively adds the names defined in all base
	 *            configurations
	 * @return the list of names defined for this section
	 * @since 3.2
	 */
	public Set<String> getNames(String section, boolean recursive) {
		return getState().getNames(section, null, recursive);
	}

	/**
	 * @param section
	 *            the section
	 * @param subsection
	 *            the subsection
	 * @param recursive
	 *            if {@code true} recursively adds the names defined in all base
	 *            configurations
	 * @return the list of names defined for this subsection
	 * @since 3.2
	 */
	public Set<String> getNames(String section, String subsection,
			boolean recursive) {
		return getState().getNames(section, subsection, recursive);
	}

	/**
	 * Obtain a handle to a parsed set of configuration values.
	 *
	 * @param <T>
	 *            type of configuration model to return.
	 * @param parser
	 *            parser which can create the model if it is not already
	 *            available in this configuration file. The parser is also used
	 *            as the key into a cache and must obey the hashCode and equals
	 *            contract in order to reuse a parsed model.
	 * @return the parsed object instance, which is cached inside this config.
	 */
	@SuppressWarnings("unchecked")
	public <T> T get(final SectionParser<T> parser) {
		final ConfigSnapshot myState = getState();
		T obj = (T) myState.cache.get(parser);
		if (obj == null) {
			obj = parser.parse(this);
			myState.cache.put(parser, obj);
		}
		return obj;
	}

	/**
	 * Remove a cached configuration object.
	 * <p>
	 * If the associated configuration object has not yet been cached, this
	 * method has no effect.
	 *
	 * @param parser
	 *            parser used to obtain the configuration object.
	 * @see #get(SectionParser)
	 */
	public void uncache(final SectionParser<?> parser) {
		state.get().cache.remove(parser);
	}

	/**
	 * Adds a listener to be notified about changes.
	 * <p>
	 * Clients are supposed to remove the listeners after they are done with
	 * them using the {@link ListenerHandle#remove()} method
	 *
	 * @param listener
	 *            the listener
	 * @return the handle to the registered listener
	 */
	public ListenerHandle addChangeListener(ConfigChangedListener listener) {
		return listeners.addConfigChangedListener(listener);
	}

	/**
	 * Determine whether to issue change events for transient changes.
	 * <p>
	 * If <code>true</code> is returned (which is the default behavior),
	 * {@link #fireConfigChangedEvent()} will be called upon each change.
	 * <p>
	 * Subclasses that override this to return <code>false</code> are
	 * responsible for issuing {@link #fireConfigChangedEvent()} calls
	 * themselves.
	 *
	 * @return <code></code>
	 */
	protected boolean notifyUponTransientChanges() {
		return true;
	}

	/**
	 * Notifies the listeners
	 */
	protected void fireConfigChangedEvent() {
		listeners.dispatch(new ConfigChangedEvent());
	}

	private String getRawString(final String section, final String subsection,
			final String name) {
		String[] lst = getRawStringList(section, subsection, name);
		if (lst != null) {
			return lst[lst.length - 1];
		} else if (baseConfig != null) {
			return baseConfig.getRawString(section, subsection, name);
		} else {
			return null;
		}
	}

	private String[] getRawStringList(String section, String subsection,
			String name) {
		return state.get().get(section, subsection, name);
	}

	private ConfigSnapshot getState() {
		ConfigSnapshot cur, upd;
		do {
			cur = state.get();
			final ConfigSnapshot base = getBaseState();
			if (cur.baseState == base)
				return cur;
			upd = new ConfigSnapshot(cur.entryList, base);
		} while (!state.compareAndSet(cur, upd));
		return upd;
	}

	private ConfigSnapshot getBaseState() {
		return baseConfig != null ? baseConfig.getState() : null;
	}

	/**
	 * Add or modify a configuration value. The parameters will result in a
	 * configuration entry like this.
	 *
	 * <pre>
	 * [section &quot;subsection&quot;]
	 *         name = value
	 * </pre>
	 *
	 * @param section
	 *            section name, e.g "branch"
	 * @param subsection
	 *            optional subsection value, e.g. a branch name
	 * @param name
	 *            parameter name, e.g. "filemode"
	 * @param value
	 *            parameter value
	 */
	public void setInt(final String section, final String subsection,
			final String name, final int value) {
		setLong(section, subsection, name, value);
	}

	/**
	 * Add or modify a configuration value. The parameters will result in a
	 * configuration entry like this.
	 *
	 * <pre>
	 * [section &quot;subsection&quot;]
	 *         name = value
	 * </pre>
	 *
	 * @param section
	 *            section name, e.g "branch"
	 * @param subsection
	 *            optional subsection value, e.g. a branch name
	 * @param name
	 *            parameter name, e.g. "filemode"
	 * @param value
	 *            parameter value
	 */
	public void setLong(final String section, final String subsection,
			final String name, final long value) {
		final String s;

		if (value >= GiB && (value % GiB) == 0)
			s = String.valueOf(value / GiB) + " g"; //$NON-NLS-1$
		else if (value >= MiB && (value % MiB) == 0)
			s = String.valueOf(value / MiB) + " m"; //$NON-NLS-1$
		else if (value >= KiB && (value % KiB) == 0)
			s = String.valueOf(value / KiB) + " k"; //$NON-NLS-1$
		else
			s = String.valueOf(value);

		setString(section, subsection, name, s);
	}

	/**
	 * Add or modify a configuration value. The parameters will result in a
	 * configuration entry like this.
	 *
	 * <pre>
	 * [section &quot;subsection&quot;]
	 *         name = value
	 * </pre>
	 *
	 * @param section
	 *            section name, e.g "branch"
	 * @param subsection
	 *            optional subsection value, e.g. a branch name
	 * @param name
	 *            parameter name, e.g. "filemode"
	 * @param value
	 *            parameter value
	 */
	public void setBoolean(final String section, final String subsection,
			final String name, final boolean value) {
		setString(section, subsection, name, value ? "true" : "false"); //$NON-NLS-1$ //$NON-NLS-2$
	}

	/**
	 * Add or modify a configuration value. The parameters will result in a
	 * configuration entry like this.
	 *
	 * <pre>
	 * [section &quot;subsection&quot;]
	 *         name = value
	 * </pre>
	 *
	 * @param <T>
	 *            type of the enumeration object.
	 * @param section
	 *            section name, e.g "branch"
	 * @param subsection
	 *            optional subsection value, e.g. a branch name
	 * @param name
	 *            parameter name, e.g. "filemode"
	 * @param value
	 *            parameter value
	 */
	public <T extends Enum<?>> void setEnum(final String section,
			final String subsection, final String name, final T value) {
		String n;
		if (value instanceof ConfigEnum)
			n = ((ConfigEnum) value).toConfigValue();
		else
			n = value.name().toLowerCase().replace('_', ' ');
		setString(section, subsection, name, n);
	}

	/**
	 * Add or modify a configuration value. The parameters will result in a
	 * configuration entry like this.
	 *
	 * <pre>
	 * [section &quot;subsection&quot;]
	 *         name = value
	 * </pre>
	 *
	 * @param section
	 *            section name, e.g "branch"
	 * @param subsection
	 *            optional subsection value, e.g. a branch name
	 * @param name
	 *            parameter name, e.g. "filemode"
	 * @param value
	 *            parameter value, e.g. "true"
	 */
	public void setString(final String section, final String subsection,
			final String name, final String value) {
		setStringList(section, subsection, name, Collections
				.singletonList(value));
	}

	/**
	 * Remove a configuration value.
	 *
	 * @param section
	 *            section name, e.g "branch"
	 * @param subsection
	 *            optional subsection value, e.g. a branch name
	 * @param name
	 *            parameter name, e.g. "filemode"
	 */
	public void unset(final String section, final String subsection,
			final String name) {
		setStringList(section, subsection, name, Collections
				.<String> emptyList());
	}

	/**
	 * Remove all configuration values under a single section.
	 *
	 * @param section
	 *            section name, e.g "branch"
	 * @param subsection
	 *            optional subsection value, e.g. a branch name
	 */
	public void unsetSection(String section, String subsection) {
		ConfigSnapshot src, res;
		do {
			src = state.get();
			res = unsetSection(src, section, subsection);
		} while (!state.compareAndSet(src, res));
	}

	private ConfigSnapshot unsetSection(final ConfigSnapshot srcState,
			final String section,
			final String subsection) {
		final int max = srcState.entryList.size();
		final ArrayList<ConfigLine> r = new ArrayList<ConfigLine>(max);

		boolean lastWasMatch = false;
		for (ConfigLine e : srcState.entryList) {
			if (e.match(section, subsection)) {
				// Skip this record, it's for the section we are removing.
				lastWasMatch = true;
				continue;
			}

			if (lastWasMatch && e.section == null && e.subsection == null)
				continue; // skip this padding line in the section.
			r.add(e);
		}

		return newState(r);
	}

	/**
	 * Set a configuration value.
	 *
	 * <pre>
	 * [section &quot;subsection&quot;]
	 *         name = value1
	 *         name = value2
	 * </pre>
	 *
	 * @param section
	 *            section name, e.g "branch"
	 * @param subsection
	 *            optional subsection value, e.g. a branch name
	 * @param name
	 *            parameter name, e.g. "filemode"
	 * @param values
	 *            list of zero or more values for this key.
	 */
	public void setStringList(final String section, final String subsection,
			final String name, final List<String> values) {
		ConfigSnapshot src, res;
		do {
			src = state.get();
			res = replaceStringList(src, section, subsection, name, values);
		} while (!state.compareAndSet(src, res));
		if (notifyUponTransientChanges())
			fireConfigChangedEvent();
	}

	private ConfigSnapshot replaceStringList(final ConfigSnapshot srcState,
			final String section, final String subsection, final String name,
			final List<String> values) {
		final List<ConfigLine> entries = copy(srcState, values);
		int entryIndex = 0;
		int valueIndex = 0;
		int insertPosition = -1;

		// Reset the first n Entry objects that match this input name.
		//
		while (entryIndex < entries.size() && valueIndex < values.size()) {
			final ConfigLine e = entries.get(entryIndex);
			if (e.match(section, subsection, name)) {
				entries.set(entryIndex, e.forValue(values.get(valueIndex++)));
				insertPosition = entryIndex + 1;
			}
			entryIndex++;
		}

		// Remove any extra Entry objects that we no longer need.
		//
		if (valueIndex == values.size() && entryIndex < entries.size()) {
			while (entryIndex < entries.size()) {
				final ConfigLine e = entries.get(entryIndex++);
				if (e.match(section, subsection, name))
					entries.remove(--entryIndex);
			}
		}

		// Insert new Entry objects for additional/new values.
		//
		if (valueIndex < values.size() && entryIndex == entries.size()) {
			if (insertPosition < 0) {
				// We didn't find a matching key above, but maybe there
				// is already a section available that matches. Insert
				// after the last key of that section.
				//
				insertPosition = findSectionEnd(entries, section, subsection);
			}
			if (insertPosition < 0) {
				// We didn't find any matching section header for this key,
				// so we must create a new section header at the end.
				//
				final ConfigLine e = new ConfigLine();
				e.section = section;
				e.subsection = subsection;
				entries.add(e);
				insertPosition = entries.size();
			}
			while (valueIndex < values.size()) {
				final ConfigLine e = new ConfigLine();
				e.section = section;
				e.subsection = subsection;
				e.name = name;
				e.value = values.get(valueIndex++);
				entries.add(insertPosition++, e);
			}
		}

		return newState(entries);
	}

	private static List<ConfigLine> copy(final ConfigSnapshot src,
			final List<String> values) {
		// At worst we need to insert 1 line for each value, plus 1 line
		// for a new section header. Assume that and allocate the space.
		//
		final int max = src.entryList.size() + values.size() + 1;
		final ArrayList<ConfigLine> r = new ArrayList<ConfigLine>(max);
		r.addAll(src.entryList);
		return r;
	}

	private static int findSectionEnd(final List<ConfigLine> entries,
			final String section, final String subsection) {
		for (int i = 0; i < entries.size(); i++) {
			ConfigLine e = entries.get(i);
			if (e.match(section, subsection, null)) {
				i++;
				while (i < entries.size()) {
					e = entries.get(i);
					if (e.match(section, subsection, e.name))
						i++;
					else
						break;
				}
				return i;
			}
		}
		return -1;
	}

	/**
	 * @return this configuration, formatted as a Git style text file.
	 */
	public String toText() {
		final StringBuilder out = new StringBuilder();
		for (final ConfigLine e : state.get().entryList) {
			if (e.prefix != null)
				out.append(e.prefix);
			if (e.section != null && e.name == null) {
				out.append('[');
				out.append(e.section);
				if (e.subsection != null) {
					out.append(' ');
					String escaped = escapeValue(e.subsection);
					// make sure to avoid double quotes here
					boolean quoted = escaped.startsWith("\"") //$NON-NLS-1$
							&& escaped.endsWith("\""); //$NON-NLS-1$
					if (!quoted)
						out.append('"');
					out.append(escaped);
					if (!quoted)
						out.append('"');
				}
				out.append(']');
			} else if (e.section != null && e.name != null) {
				if (e.prefix == null || "".equals(e.prefix)) //$NON-NLS-1$
					out.append('\t');
				out.append(e.name);
				if (MAGIC_EMPTY_VALUE != e.value) {
					out.append(" ="); //$NON-NLS-1$
					if (e.value != null) {
						out.append(' ');
						out.append(escapeValue(e.value));
					}
				}
				if (e.suffix != null)
					out.append(' ');
			}
			if (e.suffix != null)
				out.append(e.suffix);
			out.append('\n');
		}
		return out.toString();
	}

	/**
	 * Clear this configuration and reset to the contents of the parsed string.
	 *
	 * @param text
	 *            Git style text file listing configuration properties.
	 * @throws ConfigInvalidException
	 *             the text supplied is not formatted correctly. No changes were
	 *             made to {@code this}.
	 */
	public void fromText(final String text) throws ConfigInvalidException {
		state.set(newState(fromTextRecurse(text, 1)));
	}

	private List<ConfigLine> fromTextRecurse(final String text, int depth)
			throws ConfigInvalidException {
		if (depth > MAX_DEPTH) {
			throw new ConfigInvalidException(
					JGitText.get().tooManyIncludeRecursions);
		}
		final List<ConfigLine> newEntries = new ArrayList<ConfigLine>();
		final StringReader in = new StringReader(text);
		ConfigLine last = null;
		ConfigLine e = new ConfigLine();
		for (;;) {
			int input = in.read();
			if (-1 == input) {
				if (e.section != null)
					newEntries.add(e);
				break;
			}

			final char c = (char) input;
			if ('\n' == c) {
				// End of this entry.
				newEntries.add(e);
				if (e.section != null)
					last = e;
				e = new ConfigLine();

			} else if (e.suffix != null) {
				// Everything up until the end-of-line is in the suffix.
				e.suffix += c;

			} else if (';' == c || '#' == c) {
				// The rest of this line is a comment; put into suffix.
				e.suffix = String.valueOf(c);

			} else if (e.section == null && Character.isWhitespace(c)) {
				// Save the leading whitespace (if any).
				if (e.prefix == null)
					e.prefix = ""; //$NON-NLS-1$
				e.prefix += c;

			} else if ('[' == c) {
				// This is a section header.
				e.section = readSectionName(in);
				input = in.read();
				if ('"' == input) {
					e.subsection = readValue(in, true, '"');
					input = in.read();
				}
				if (']' != input)
					throw new ConfigInvalidException(JGitText.get().badGroupHeader);
				e.suffix = ""; //$NON-NLS-1$

			} else if (last != null) {
				// Read a value.
				e.section = last.section;
				e.subsection = last.subsection;
				in.reset();
				e.name = readKeyName(in);
				if (e.name.endsWith("\n")) { //$NON-NLS-1$
					e.name = e.name.substring(0, e.name.length() - 1);
					e.value = MAGIC_EMPTY_VALUE;
				} else
					e.value = readValue(in, false, -1);

				if (e.section.equals("include")) { //$NON-NLS-1$
					addIncludedConfig(newEntries, e, depth);
				}
			} else
				throw new ConfigInvalidException(JGitText.get().invalidLineInConfigFile);
		}

		return newEntries;
	}

	private void addIncludedConfig(final List<ConfigLine> newEntries,
			ConfigLine line, int depth) throws ConfigInvalidException {
		if (!line.name.equals("path") || //$NON-NLS-1$
				line.value == null || line.value.equals(MAGIC_EMPTY_VALUE)) {
			throw new ConfigInvalidException(
					JGitText.get().invalidLineInConfigFile);
		}
		File path = new File(line.value);
		try {
			byte[] bytes = IO.readFully(path);
			String decoded;
			if (isUtf8(bytes)) {
				decoded = RawParseUtils.decode(RawParseUtils.UTF8_CHARSET,
						bytes, 3, bytes.length);
			} else {
				decoded = RawParseUtils.decode(bytes);
			}
			newEntries.addAll(fromTextRecurse(decoded, depth + 1));
		} catch (FileNotFoundException fnfe) {
			if (path.exists()) {
				throw new ConfigInvalidException(MessageFormat
						.format(JGitText.get().cannotReadFile, path), fnfe);
			}
		} catch (IOException ioe) {
			throw new ConfigInvalidException(
					MessageFormat.format(JGitText.get().cannotReadFile, path),
					ioe);
		}
	}

	private ConfigSnapshot newState() {
		return new ConfigSnapshot(Collections.<ConfigLine> emptyList(),
				getBaseState());
	}

	private ConfigSnapshot newState(final List<ConfigLine> entries) {
		return new ConfigSnapshot(Collections.unmodifiableList(entries),
				getBaseState());
	}

	/**
	 * Clear the configuration file
	 */
	protected void clear() {
		state.set(newState());
	}

	/**
	 * Check if bytes should be treated as UTF-8 or not.
	 *
	 * @param bytes
	 *            the bytes to check encoding for.
	 * @return true if bytes should be treated as UTF-8, false otherwise.
	 * @since 4.4
	 */
	protected boolean isUtf8(final byte[] bytes) {
		return bytes.length >= 3 && bytes[0] == (byte) 0xEF
				&& bytes[1] == (byte) 0xBB && bytes[2] == (byte) 0xBF;
	}

	private static String readSectionName(final StringReader in)
			throws ConfigInvalidException {
		final StringBuilder name = new StringBuilder();
		for (;;) {
			int c = in.read();
			if (c < 0)
				throw new ConfigInvalidException(JGitText.get().unexpectedEndOfConfigFile);

			if (']' == c) {
				in.reset();
				break;
			}

			if (' ' == c || '\t' == c) {
				for (;;) {
					c = in.read();
					if (c < 0)
						throw new ConfigInvalidException(JGitText.get().unexpectedEndOfConfigFile);

					if ('"' == c) {
						in.reset();
						break;
					}

					if (' ' == c || '\t' == c)
						continue; // Skipped...
					throw new ConfigInvalidException(MessageFormat.format(JGitText.get().badSectionEntry, name));
				}
				break;
			}

			if (Character.isLetterOrDigit((char) c) || '.' == c || '-' == c)
				name.append((char) c);
			else
				throw new ConfigInvalidException(MessageFormat.format(JGitText.get().badSectionEntry, name));
		}
		return name.toString();
	}

	private static String readKeyName(final StringReader in)
			throws ConfigInvalidException {
		final StringBuilder name = new StringBuilder();
		for (;;) {
			int c = in.read();
			if (c < 0)
				throw new ConfigInvalidException(JGitText.get().unexpectedEndOfConfigFile);

			if ('=' == c)
				break;

			if (' ' == c || '\t' == c) {
				for (;;) {
					c = in.read();
					if (c < 0)
						throw new ConfigInvalidException(JGitText.get().unexpectedEndOfConfigFile);

					if ('=' == c)
						break;

					if (';' == c || '#' == c || '\n' == c) {
						in.reset();
						break;
					}

					if (' ' == c || '\t' == c)
						continue; // Skipped...
					throw new ConfigInvalidException(JGitText.get().badEntryDelimiter);
				}
				break;
			}

			if (Character.isLetterOrDigit((char) c) || c == '-') {
				// From the git-config man page:
				// The variable names are case-insensitive and only
				// alphanumeric characters and - are allowed.
				name.append((char) c);
			} else if ('\n' == c) {
				in.reset();
				name.append((char) c);
				break;
			} else
				throw new ConfigInvalidException(MessageFormat.format(JGitText.get().badEntryName, name));
		}
		return name.toString();
	}

	private static String readValue(final StringReader in, boolean quote,
			final int eol) throws ConfigInvalidException {
		final StringBuilder value = new StringBuilder();
		boolean space = false;
		for (;;) {
			int c = in.read();
			if (c < 0) {
				break;
			}

			if ('\n' == c) {
				if (quote)
					throw new ConfigInvalidException(JGitText.get().newlineInQuotesNotAllowed);
				in.reset();
				break;
			}

			if (eol == c)
				break;

			if (!quote) {
				if (Character.isWhitespace((char) c)) {
					space = true;
					continue;
				}
				if (';' == c || '#' == c) {
					in.reset();
					break;
				}
			}

			if (space) {
				if (value.length() > 0)
					value.append(' ');
				space = false;
			}

			if ('\\' == c) {
				c = in.read();
				switch (c) {
				case -1:
					throw new ConfigInvalidException(JGitText.get().endOfFileInEscape);
				case '\n':
					continue;
				case 't':
					value.append('\t');
					continue;
				case 'b':
					value.append('\b');
					continue;
				case 'n':
					value.append('\n');
					continue;
				case '\\':
					value.append('\\');
					continue;
				case '"':
					value.append('"');
					continue;
				default:
					throw new ConfigInvalidException(MessageFormat.format(
							JGitText.get().badEscape,
							Character.valueOf(((char) c))));
				}
			}

			if ('"' == c) {
				quote = !quote;
				continue;
			}

			value.append((char) c);
		}
		return value.length() > 0 ? value.toString() : null;
	}

	/**
	 * Parses a section of the configuration into an application model object.
	 * <p>
	 * Instances must implement hashCode and equals such that model objects can
	 * be cached by using the {@code SectionParser} as a key of a HashMap.
	 * <p>
	 * As the {@code SectionParser} itself is used as the key of the internal
	 * HashMap applications should be careful to ensure the SectionParser key
	 * does not retain unnecessary application state which may cause memory to
	 * be held longer than expected.
	 *
	 * @param <T>
	 *            type of the application model created by the parser.
	 */
	public static interface SectionParser<T> {
		/**
		 * Create a model object from a configuration.
		 *
		 * @param cfg
		 *            the configuration to read values from.
		 * @return the application model instance.
		 */
		T parse(Config cfg);
	}

	private static class StringReader {
		private final char[] buf;

		private int pos;

		StringReader(final String in) {
			buf = in.toCharArray();
		}

		int read() {
			try {
				return buf[pos++];
			} catch (ArrayIndexOutOfBoundsException e) {
				pos = buf.length;
				return -1;
			}
		}

		void reset() {
			pos--;
		}
	}

	/**
	 * Converts enumeration values into configuration options and vice-versa,
	 * allowing to match a config option with an enum value.
	 *
	 */
	public static interface ConfigEnum {
		/**
		 * Converts enumeration value into a string to be save in config.
		 *
		 * @return the enum value as config string
		 */
		String toConfigValue();

		/**
		 * Checks if the given string matches with enum value.
		 *
		 * @param in
		 *            the string to match
		 * @return true if the given string matches enum value, false otherwise
		 */
		boolean matchConfigValue(String in);
	}
}<|MERGE_RESOLUTION|>--- conflicted
+++ resolved
@@ -510,11 +510,7 @@
 	 *            indication of the units.
 	 * @return the value, or {@code defaultValue} if not set, expressed in
 	 *         {@code units}.
-<<<<<<< HEAD
 	 * @since 4.5
-=======
-	 * @since 4.4
->>>>>>> ceaadf8f
 	 */
 	public long getTimeUnit(String section, String subsection, String name,
 			long defaultValue, TimeUnit wantUnit) {
