--- conflicted
+++ resolved
@@ -137,18 +137,11 @@
 		}
 	}
 
-<<<<<<< HEAD
 	DfsBlock readOneBlock(long pos, DfsReader ctx, ReadableChannel rc)
 			throws IOException {
-		if (invalid)
-			throw new PackInvalidException(getFileName());
-=======
-	DfsBlock readOneBlock(long pos, DfsReader ctx,
-			@Nullable ReadableChannel fileChannel) throws IOException {
 		if (invalid) {
 			throw new PackInvalidException(getFileName(), invalidatingCause);
 		}
->>>>>>> a72e0b01
 
 		ctx.stats.readBlock++;
 		long start = System.nanoTime();
