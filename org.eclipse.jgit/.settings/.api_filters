--- conflicted
+++ resolved
@@ -1,5 +1,3 @@
-<<<<<<< HEAD
-=======
 <?xml version="1.0" encoding="UTF-8" standalone="no"?>
 <component id="org.eclipse.jgit" version="2">
     <resource path="src/org/eclipse/jgit/lib/ConfigConstants.java" type="org.eclipse.jgit.lib.ConfigConstants">
@@ -24,6 +22,64 @@
             </message_arguments>
         </filter>
     </resource>
+    <resource path="src/org/eclipse/jgit/merge/ResolveMerger.java" type="org.eclipse.jgit.merge.ResolveMerger">
+        <filter id="336658481">
+            <message_arguments>
+                <message_argument value="org.eclipse.jgit.merge.ResolveMerger"/>
+                <message_argument value="workTreeUpdater"/>
+            </message_arguments>
+        </filter>
+        <filter id="338755678">
+            <message_arguments>
+                <message_argument value="org.eclipse.jgit.merge.ResolveMerger"/>
+                <message_argument value="builder"/>
+            </message_arguments>
+        </filter>
+        <filter id="338755678">
+            <message_arguments>
+                <message_argument value="org.eclipse.jgit.merge.ResolveMerger"/>
+                <message_argument value="implicitDirCache"/>
+            </message_arguments>
+        </filter>
+        <filter id="338755678">
+            <message_arguments>
+                <message_argument value="org.eclipse.jgit.merge.ResolveMerger"/>
+                <message_argument value="toBeCheckedOut"/>
+            </message_arguments>
+        </filter>
+        <filter id="338755678">
+            <message_arguments>
+                <message_argument value="org.eclipse.jgit.merge.ResolveMerger"/>
+                <message_argument value="toBeDeleted"/>
+            </message_arguments>
+        </filter>
+        <filter id="338755678">
+            <message_arguments>
+                <message_argument value="org.eclipse.jgit.merge.ResolveMerger"/>
+                <message_argument value="workingTreeOptions"/>
+            </message_arguments>
+        </filter>
+        <filter id="338792546">
+            <message_arguments>
+                <message_argument value="org.eclipse.jgit.merge.ResolveMerger"/>
+                <message_argument value="addCheckoutMetadata(Map&lt;String,DirCacheCheckout.CheckoutMetadata&gt;, String, Attributes)"/>
+            </message_arguments>
+        </filter>
+        <filter id="338792546">
+            <message_arguments>
+                <message_argument value="org.eclipse.jgit.merge.ResolveMerger"/>
+                <message_argument value="cleanUp()"/>
+            </message_arguments>
+        </filter>
+    </resource>
+    <resource path="src/org/eclipse/jgit/merge/ResolveMerger.java" type="org.eclipse.jgit.merge.ResolveMerger$WorkTreeUpdater">
+        <filter id="1142947843">
+            <message_arguments>
+                <message_argument value="6.3.1"/>
+                <message_argument value="WorkTreeUpdater"/>
+            </message_arguments>
+        </filter>
+    </resource>
     <resource path="src/org/eclipse/jgit/transport/AwsRequestSignerV4.java" type="org.eclipse.jgit.transport.AwsRequestSignerV4">
         <filter id="1109393411">
             <message_arguments>
@@ -37,6 +93,13 @@
             <message_arguments>
                 <message_argument value="5.13.1"/>
                 <message_argument value="urlEncode(String, boolean)"/>
+            </message_arguments>
+        </filter>
+    </resource>
+    <resource path="src/org/eclipse/jgit/util/Paths.java" type="org.eclipse.jgit.util.Paths">
+        <filter id="337768515">
+            <message_arguments>
+                <message_argument value="org.eclipse.jgit.util.Paths"/>
             </message_arguments>
         </filter>
     </resource>
@@ -109,5 +172,4 @@
             </message_arguments>
         </filter>
     </resource>
-</component>
->>>>>>> 62ed46da
+</component>