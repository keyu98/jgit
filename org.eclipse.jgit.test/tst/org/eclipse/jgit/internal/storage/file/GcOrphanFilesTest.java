/*
 * Copyright (C) 2017 Ericsson
 * and other copyright owners as documented in the project's IP log.
 *
 * This program and the accompanying materials are made available
 * under the terms of the Eclipse Distribution License v1.0 which
 * accompanies this distribution, is reproduced below, and is
 * available at http://www.eclipse.org/org/documents/edl-v10.php
 *
 * All rights reserved.
 *
 * Redistribution and use in source and binary forms, with or
 * without modification, are permitted provided that the following
 * conditions are met:
 *
 * - Redistributions of source code must retain the above copyright
 *   notice, this list of conditions and the following disclaimer.
 *
 * - Redistributions in binary form must reproduce the above
 *   copyright notice, this list of conditions and the following
 *   disclaimer in the documentation and/or other materials provided
 *   with the distribution.
 *
 * - Neither the name of the Eclipse Foundation, Inc. nor the
 *   names of its contributors may be used to endorse or promote
 *   products derived from this software without specific prior
 *   written permission.
 *
 * THIS SOFTWARE IS PROVIDED BY THE COPYRIGHT HOLDERS AND
 * CONTRIBUTORS "AS IS" AND ANY EXPRESS OR IMPLIED WARRANTIES,
 * INCLUDING, BUT NOT LIMITED TO, THE IMPLIED WARRANTIES
 * OF MERCHANTABILITY AND FITNESS FOR A PARTICULAR PURPOSE
 * ARE DISCLAIMED. IN NO EVENT SHALL THE COPYRIGHT OWNER OR
 * CONTRIBUTORS BE LIABLE FOR ANY DIRECT, INDIRECT, INCIDENTAL,
 * SPECIAL, EXEMPLARY, OR CONSEQUENTIAL DAMAGES (INCLUDING, BUT
 * NOT LIMITED TO, PROCUREMENT OF SUBSTITUTE GOODS OR SERVICES;
 * LOSS OF USE, DATA, OR PROFITS; OR BUSINESS INTERRUPTION) HOWEVER
 * CAUSED AND ON ANY THEORY OF LIABILITY, WHETHER IN CONTRACT,
 * STRICT LIABILITY, OR TORT (INCLUDING NEGLIGENCE OR OTHERWISE)
 * ARISING IN ANY WAY OUT OF THE USE OF THIS SOFTWARE, EVEN IF
 * ADVISED OF THE POSSIBILITY OF SUCH DAMAGE.
 */

package org.eclipse.jgit.internal.storage.file;

import static org.junit.Assert.assertFalse;
import static org.junit.Assert.assertTrue;

import java.io.File;
import java.io.IOException;

import org.junit.Before;
import org.junit.Test;

public class GcOrphanFilesTest extends GcTestCase {
	private static final String PACK = "pack";

	private static final String BITMAP_File_1 = PACK + "-1.bitmap";

<<<<<<< HEAD
=======
	private static final String BITMAP_File_2 = PACK + "-2.bitmap";

>>>>>>> 95846863
	private static final String IDX_File_2 = PACK + "-2.idx";

	private static final String IDX_File_malformed = PACK + "-1234idx";

<<<<<<< HEAD
=======
	private static final String KEEP_File_2 = PACK + "-2.keep";

>>>>>>> 95846863
	private static final String PACK_File_2 = PACK + "-2.pack";

	private static final String PACK_File_3 = PACK + "-3.pack";

	private File packDir;

	@Override
	@Before
	public void setUp() throws Exception {
		super.setUp();
		packDir = repo.getObjectDatabase().getPackDirectory();
	}

	@Test
	public void bitmapAndIdxDeletedButPackNot() throws Exception {
		createFileInPackFolder(BITMAP_File_1);
		createFileInPackFolder(IDX_File_2);
		createFileInPackFolder(PACK_File_3);
		gc.gc();
		assertFalse(new File(packDir, BITMAP_File_1).exists());
		assertFalse(new File(packDir, IDX_File_2).exists());
		assertTrue(new File(packDir, PACK_File_3).exists());
	}

	@Test
	public void bitmapDeletedButIdxAndPackNot() throws Exception {
		createFileInPackFolder(BITMAP_File_1);
		createFileInPackFolder(IDX_File_2);
		createFileInPackFolder(PACK_File_2);
		createFileInPackFolder(PACK_File_3);
		gc.gc();
		assertFalse(new File(packDir, BITMAP_File_1).exists());
		assertTrue(new File(packDir, IDX_File_2).exists());
		assertTrue(new File(packDir, PACK_File_2).exists());
		assertTrue(new File(packDir, PACK_File_3).exists());
	}

	@Test
	public void malformedIdxNotDeleted() throws Exception {
		createFileInPackFolder(IDX_File_malformed);
		gc.gc();
		assertTrue(new File(packDir, IDX_File_malformed).exists());
	}

	@Test
	public void keepPreventsDeletionOfIndexFilesForMissingPackFile()
			throws Exception {
		createFileInPackFolder(BITMAP_File_1);
		createFileInPackFolder(IDX_File_2);
		createFileInPackFolder(BITMAP_File_2);
		createFileInPackFolder(KEEP_File_2);
		createFileInPackFolder(PACK_File_3);
		gc.gc();
		assertFalse(new File(packDir, BITMAP_File_1).exists());
		assertTrue(new File(packDir, BITMAP_File_2).exists());
		assertTrue(new File(packDir, IDX_File_2).exists());
		assertTrue(new File(packDir, KEEP_File_2).exists());
		assertTrue(new File(packDir, PACK_File_3).exists());
	}

	private void createFileInPackFolder(String fileName) throws IOException {
		if (!packDir.exists() || !packDir.isDirectory()) {
			assertTrue(packDir.mkdirs());
		}
		assertTrue(new File(packDir, fileName).createNewFile());
	}

	@Test
	public void noSuchPackFolder() throws Exception {
		assertTrue(packDir.delete());
		gc.gc();
	}
}<|MERGE_RESOLUTION|>--- conflicted
+++ resolved
@@ -57,20 +57,14 @@
 
 	private static final String BITMAP_File_1 = PACK + "-1.bitmap";
 
-<<<<<<< HEAD
-=======
 	private static final String BITMAP_File_2 = PACK + "-2.bitmap";
 
->>>>>>> 95846863
 	private static final String IDX_File_2 = PACK + "-2.idx";
 
 	private static final String IDX_File_malformed = PACK + "-1234idx";
 
-<<<<<<< HEAD
-=======
 	private static final String KEEP_File_2 = PACK + "-2.keep";
 
->>>>>>> 95846863
 	private static final String PACK_File_2 = PACK + "-2.pack";
 
 	private static final String PACK_File_3 = PACK + "-3.pack";
