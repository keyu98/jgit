<?xml version="1.0" encoding="UTF-8" standalone="no"?>
<component id="org.eclipse.jgit.lfs.server" version="2">
<<<<<<< HEAD
    <resource path="META-INF/MANIFEST.MF">
        <filter id="924844039">
            <message_arguments>
                <message_argument value="5.2.3"/>
                <message_argument value="5.2.0"/>
            </message_arguments>
        </filter>
    </resource>
=======
>>>>>>> c8e42ca3
    <resource path="src/org/eclipse/jgit/lfs/server/fs/ObjectUploadListener.java" type="org.eclipse.jgit.lfs.server.fs.ObjectUploadListener">
        <filter id="1142947843">
            <message_arguments>
                <message_argument value="5.1.7"/>
                <message_argument value="setCallback(ObjectUploadListener.Callback)"/>
            </message_arguments>
        </filter>
    </resource>
    <resource path="src/org/eclipse/jgit/lfs/server/fs/ObjectUploadListener.java" type="org.eclipse.jgit.lfs.server.fs.ObjectUploadListener$Callback">
        <filter id="1142947843">
            <message_arguments>
                <message_argument value="5.1.7"/>
                <message_argument value="Callback"/>
            </message_arguments>
        </filter>
    </resource>
</component><|MERGE_RESOLUTION|>--- conflicted
+++ resolved
@@ -1,16 +1,5 @@
 <?xml version="1.0" encoding="UTF-8" standalone="no"?>
 <component id="org.eclipse.jgit.lfs.server" version="2">
-<<<<<<< HEAD
-    <resource path="META-INF/MANIFEST.MF">
-        <filter id="924844039">
-            <message_arguments>
-                <message_argument value="5.2.3"/>
-                <message_argument value="5.2.0"/>
-            </message_arguments>
-        </filter>
-    </resource>
-=======
->>>>>>> c8e42ca3
     <resource path="src/org/eclipse/jgit/lfs/server/fs/ObjectUploadListener.java" type="org.eclipse.jgit.lfs.server.fs.ObjectUploadListener">
         <filter id="1142947843">
             <message_arguments>
