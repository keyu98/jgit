--- conflicted
+++ resolved
@@ -31,13 +31,8 @@
          version="0.0.0"/>
 
    <requires>
-<<<<<<< HEAD
-      <import feature="org.eclipse.jgit" version="4.7.1" match="equivalent"/>
-      <import feature="org.eclipse.jgit.lfs" version="4.7.1" match="equivalent"/>
-=======
-      <import feature="org.eclipse.jgit" version="4.6.2" match="equivalent"/>
-      <import feature="org.eclipse.jgit.lfs" version="4.6.2" match="equivalent"/>
->>>>>>> 2e951b0d
+      <import feature="org.eclipse.jgit" version="4.7.7" match="equivalent"/>
+      <import feature="org.eclipse.jgit.lfs" version="4.7.7" match="equivalent"/>
    </requires>
 
    <plugin
